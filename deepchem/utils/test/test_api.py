"""
Integration tests for singletask vector feature models.
"""
from __future__ import print_function
from __future__ import division
from __future__ import unicode_literals

__author__ = "Bharath Ramsundar"
__copyright__ = "Copyright 2016, Stanford University"
__license__ = "LGPL"

import os
import unittest
import tempfile
import shutil
from deepchem.featurizers.featurize import DataFeaturizer
from deepchem.featurizers.featurize import FeaturizedSamples
from deepchem.featurizers.fingerprints import CircularFingerprint
from deepchem.featurizers.basic import RDKitDescriptors
from deepchem.featurizers.nnscore import NNScoreComplexFeaturizer
from deepchem.featurizers.grid_featurizer import GridFeaturizer
from deepchem.utils.dataset import Dataset
from deepchem.utils.evaluate import Evaluator
from deepchem.models import Model
from deepchem.models.deep import SingleTaskDNN
from deepchem.models.deep import MultiTaskDNN
from deepchem.models.standard import SklearnModel
from deepchem.transformers import NormalizationTransformer
from deepchem.transformers import LogTransformer
from deepchem.transformers import ClippingTransformer

class TestAPI(unittest.TestCase):
  """
  Test top-level API for ML models."
  """
  def setUp(self):
    self.current_dir = os.path.dirname(os.path.abspath(__file__))
    self.smiles_field = "smiles"
    self.feature_dir = tempfile.mkdtemp()
    self.samples_dir = tempfile.mkdtemp()
    self.train_dir = tempfile.mkdtemp()
    self.test_dir = tempfile.mkdtemp()
    self.model_dir = tempfile.mkdtemp()

  def tearDown(self):
    shutil.rmtree(self.feature_dir)
    shutil.rmtree(self.samples_dir)
    shutil.rmtree(self.train_dir)
    shutil.rmtree(self.test_dir)
    shutil.rmtree(self.model_dir)

  def _create_model(self, train_dataset, test_dataset, model, transformers):
    """Helper method to create model for test."""

    # Fit model
    model.fit(train_dataset)
    model.save(self.model_dir)

    # Eval model on train
    evaluator = Evaluator(model, train_dataset, transformers, verbose=True)
    with tempfile.NamedTemporaryFile() as train_csv_out:
      with tempfile.NamedTemporaryFile() as train_stats_out:
        _, _ = evaluator.compute_model_performance(
            train_csv_out, train_stats_out)

    # Eval model on test
    evaluator = Evaluator(model, test_dataset, transformers, verbose=True)
    with tempfile.NamedTemporaryFile() as test_csv_out:
      with tempfile.NamedTemporaryFile() as test_stats_out:
        _, _ = evaluator.compute_model_performance(
            test_csv_out, test_stats_out)

  def _featurize_train_test_split(self, splittype, compound_featurizers, 
                                  complex_featurizers,
                                  input_transformer_classes,
                                  output_transformer_classes, input_file, tasks, 
                                  protein_pdb_field=None, ligand_pdb_field=None,
<<<<<<< HEAD
                                  user_specified_features=None,
                                  split_field=None,
                                  shard_size=100):
=======
                                  user_specified_features=None, shard_size=100):
>>>>>>> 7fa4cdce
    # Featurize input
    featurizers = compound_featurizers + complex_featurizers

    input_file = os.path.join(self.current_dir, input_file)
    featurizer = DataFeaturizer(tasks=tasks,
                                smiles_field=self.smiles_field,
                                protein_pdb_field=protein_pdb_field,
                                ligand_pdb_field=ligand_pdb_field,
                                compound_featurizers=compound_featurizers,
                                complex_featurizers=complex_featurizers,
                                user_specified_features=user_specified_features,
<<<<<<< HEAD
                                split_field=split_field,
=======
>>>>>>> 7fa4cdce
                                verbose=True)
    

    #Featurizes samples and transforms them into NumPy arrays suitable for ML.
    #returns an instance of class FeaturizedSamples()

    samples = featurizer.featurize(input_file, self.feature_dir, self.samples_dir,
                                   shard_size=shard_size)

    # Splits featurized samples into train/test
    train_samples, test_samples = samples.train_test_split(
        splittype, self.train_dir, self.test_dir)

<<<<<<< HEAD
    use_user_specified_features = (user_specified_features is not None)
=======
    use_user_specified_features = False
    if user_specified_features is not None:
      use_user_specified_features = True
 
>>>>>>> 7fa4cdce
    train_dataset = Dataset(data_dir=self.train_dir, samples=train_samples, 
                            featurizers=featurizers, tasks=tasks,
                            use_user_specified_features=use_user_specified_features)
    test_dataset = Dataset(data_dir=self.test_dir, samples=test_samples, 
                           featurizers=featurizers, tasks=tasks,
                           use_user_specified_features=use_user_specified_features)

<<<<<<< HEAD
    # Initialize transformers
    input_transformers = []
    for transform_class in input_transformer_classes:
      input_transformers.append(transform_class(
          transform_X=True, dataset=train_dataset))
    output_transformers = []
    for transform_class in output_transformer_classes:
      output_transformers.append(transform_class(
          transform_y=True, dataset=train_dataset))
    transformers = input_transformers + output_transformers

    # Transforming train data
    for transformer in transformers:
      transformer.transform(train_dataset)
    # Transforming test data
    for transformer in transformers:
      transformer.transform(test_dataset)

    return train_dataset, test_dataset, input_transformers, output_transformers
=======
    # Transforming train/test data
    train_dataset.transform(input_transforms, output_transforms)
    test_dataset.transform(input_transforms, output_transforms)

    return train_dataset, test_dataset
>>>>>>> 7fa4cdce

  def test_singletask_rf_ECFP_regression_API(self):
    """Test of singletask RF ECFP regression API."""
    splittype = "scaffold"
    compound_featurizers = [CircularFingerprint(size=1024)]
    complex_featurizers = []
    input_transformers = []
    output_transformers = [NormalizationTransformer]
    model_params = {}
    task_types = {"log-solubility": "regression"}
    input_file = "example.csv"
    train_dataset, test_dataset, _, transformers, = self._featurize_train_test_split(
        splittype, compound_featurizers, 
        complex_featurizers, input_transformers,
        output_transformers, input_file, task_types.keys())
    model_params["data_shape"] = train_dataset.get_data_shape()

    from sklearn.ensemble import RandomForestRegressor
    model = SklearnModel(task_types, model_params, model_instance=RandomForestRegressor())
    self._create_model(train_dataset, test_dataset, model, transformers)

  def test_singletask_rf_user_specified_regression_API(self):
    """Test of singletask RF ECFP regression API."""
    splittype = "specified"
    split_field = "split"
    compound_featurizers = []
    complex_featurizers = []
    input_transformers = []
    output_transformers = [NormalizationTransformer]
    model_params = {}
    task_types = {"log-solubility": "regression"}
    input_file = "user_specified_example.csv"
    user_specified_features = ["user-specified1", "user-specified2"]
    train_dataset, test_dataset, _, transformers, = self._featurize_train_test_split(
        splittype, compound_featurizers, 
        complex_featurizers, input_transformers,
        output_transformers, input_file, task_types.keys(),
        user_specified_features=user_specified_features,
        split_field=split_field)
    model_params["data_shape"] = train_dataset.get_data_shape()

    from sklearn.ensemble import RandomForestRegressor
    model = SklearnModel(task_types, model_params, model_instance=RandomForestRegressor())
    self._create_model(train_dataset, test_dataset, model, transformers)

  def test_singletask_rf_ECFP_regression_sharded_API(self):
    """Test of singletask RF ECFP regression API: sharded edition."""
    splittype = "scaffold"
    compound_featurizers = [CircularFingerprint(size=1024)]
    complex_featurizers = []
    input_transformers = []
    output_transformers = [NormalizationTransformer]
    model_params = {}
    task_types = {"label": "regression"}
    input_file = "../../../datasets/pdbbind_core_df.pkl.gz"
    train_dataset, test_dataset, _, transformers = self._featurize_train_test_split(
        splittype, compound_featurizers, 
        complex_featurizers, input_transformers,
        output_transformers, input_file, task_types.keys(),
        shard_size=50)
    # We set shard size above to force the creation of multiple shards of the data.
    # pdbbind_core has ~200 examples.

    model_params["data_shape"] = train_dataset.get_data_shape()

    from sklearn.ensemble import RandomForestRegressor
    model = SklearnModel(task_types, model_params, model_instance=RandomForestRegressor())
    self._create_model(train_dataset, test_dataset, model, transformers)

  def test_singletask_rf_RDKIT_descriptor_regression_API(self):
    """Test of singletask RF RDKIT-descriptor regression API."""
    splittype = "scaffold"
    compound_featurizers = [RDKitDescriptors()]
    complex_featurizers = []
    input_transformers = [NormalizationTransformer, ClippingTransformer]
    output_transformers = [NormalizationTransformer]
    task_types = {"log-solubility": "regression"}
    model_params = {}
    input_file = "example.csv"
    train_dataset, test_dataset, _, transformers = self._featurize_train_test_split(
        splittype, compound_featurizers, 
        complex_featurizers, input_transformers,
        output_transformers, input_file, task_types.keys())
    model_params["data_shape"] = train_dataset.get_data_shape()

    from sklearn.ensemble import RandomForestRegressor
    model = SklearnModel(task_types, model_params, model_instance=RandomForestRegressor())
    self._create_model(train_dataset, test_dataset, model, transformers)

  def test_singletask_mlp_NNScore_regression_API(self):
    """Test of singletask MLP NNScore regression API."""
    splittype = "scaffold"
    compound_featurizers = []
    complex_featurizers = [NNScoreComplexFeaturizer()]
    input_transformers = [NormalizationTransformer, ClippingTransformer]
    output_transformers = [NormalizationTransformer]
    task_types = {"label": "regression"}
    model_params = {"nb_hidden": 10, "activation": "relu",
                    "dropout": .5, "learning_rate": .01,
                    "momentum": .9, "nesterov": False,
                    "decay": 1e-4, "batch_size": 5,
                    "nb_epoch": 2, "init": "glorot_uniform",
                    "nb_layers": 1, "batchnorm": False}

    input_file = "nnscore_example.pkl.gz"
    protein_pdb_field = "protein_pdb"
    ligand_pdb_field = "ligand_pdb"
    train_dataset, test_dataset, _, transformers = self._featurize_train_test_split(
        splittype, compound_featurizers, 
        complex_featurizers, input_transformers,
        output_transformers, input_file, task_types.keys(),
        protein_pdb_field=protein_pdb_field,
        ligand_pdb_field=ligand_pdb_field)
    model_params["data_shape"] = train_dataset.get_data_shape()
    
    model = SingleTaskDNN(task_types, model_params)
    self._create_model(train_dataset, test_dataset, model, transformers)


  def test_singletask_mlp_USF_regression_API(self):
    """Test of singletask MLP User Specified Features regression API."""
    splittype = "scaffold"
    compound_featurizers = []
    complex_featurizers = []
    input_transforms = ["normalize", "truncate"]
    output_transforms = ["normalize"]
    feature_types = ["user_specified_features"]
    user_specified_features = ["evals"]
    task_types = {"u0": "regression"}
    model_params = {"nb_hidden": 10, "activation": "relu",
                    "dropout": .5, "learning_rate": .01,
                    "momentum": .9, "nesterov": False,
                    "decay": 1e-4, "batch_size": 5,
                    "nb_epoch": 2, "init": "glorot_uniform",
                    "nb_layers": 1, "batchnorm": False}

    input_file = "gbd3k.pkl.gz"
    protein_pdb_field = None
    ligand_pdb_field = None
    train_dataset, test_dataset = self._featurize_train_test_split(splittype, compound_featurizers,
                                                    complex_featurizers, input_transforms,
                                                    output_transforms, input_file, task_types.keys(),
                                                    protein_pdb_field=protein_pdb_field,
                                                    ligand_pdb_field=ligand_pdb_field,
                                                    user_specified_features=user_specified_features)
    model_params["data_shape"] = train_dataset.get_data_shape()

    model = SingleTaskDNN(task_types, model_params)
    self._create_model(train_dataset, test_dataset, model)


    #TODO(enf/rbharath): 3D CNN's are broken and must be fixed.
    '''
  def test_singletask_cnn_GridFeaturizer_regression_API(self):
    """Test of singletask 3D ConvNet regression API."""
    splittype = "scaffold"
    compound_featurizers = []
    complex_featurizers = [GridFeaturizer(feature_types=["voxel_combined"],
                                          voxel_feature_types=["ecfp", "splif", "hbond",
                                                               "pi_stack", "cation_pi",
                                                               "salt_bridge", "charge"],
                                          voxel_width=0.5)]
    input_transforms = ["normalize", "truncate"]
    output_transforms = ["normalize"]
    task_type = "regression"
    model_params = {"nb_hidden": 10, "activation": "relu",
                    "dropout": .5, "learning_rate": .01,
                    "momentum": .9, "nesterov": False,
                    "decay": 1e-4, "batch_size": 5,
                    "nb_epoch": 2, "init": "glorot_uniform",
                    "loss_function": "mean_squared_error"}
    model_name = "convolutional_3D_regressor"
    protein_pdb_field = "protein_pdb"
    ligand_pdb_field = "ligand_pdb"
    input_file = "nnscore_example.pkl.gz"
    tasks = ["label"]
    self._create_model(splittype, compound_featurizers, complex_featurizers, input_transforms,
                       output_transforms, task_type, model_params, model_name,
                       input_file=input_file,
                       protein_pdb_field=protein_pdb_field,
                       ligand_pdb_field=ligand_pdb_field,
                       tasks=tasks)
    '''

  def test_multitask_mlp_ECFP_classification_API(self):
    """Straightforward test of multitask deepchem classification API."""
    splittype = "scaffold"
    output_transformers = []
    input_transformers = []
    task_type = "classification"
    # TODO(rbharath): There should be some automatic check to ensure that all
    # required model_params are specified.
    model_params = {"nb_hidden": 10, "activation": "relu",
                    "dropout": .5, "learning_rate": .01,
                    "momentum": .9, "nesterov": False,
                    "decay": 1e-4, "batch_size": 5,
                    "nb_epoch": 2, "init": "glorot_uniform",
                    "nb_layers": 1, "batchnorm": False}

    input_file = os.path.join(self.current_dir, "multitask_example.csv")
    tasks = ["task0", "task1", "task2", "task3", "task4", "task5", "task6",
             "task7", "task8", "task9", "task10", "task11", "task12",
             "task13", "task14", "task15", "task16"]
    task_types = {task: task_type for task in tasks}

    compound_featurizers = [CircularFingerprint(size=1024)]
    complex_featurizers = []

    train_dataset, test_dataset, _, transformers = self._featurize_train_test_split(
        splittype, compound_featurizers, 
        complex_featurizers, input_transformers,
        output_transformers, input_file, task_types.keys())
    model_params["data_shape"] = train_dataset.get_data_shape()
    
    model = MultiTaskDNN(task_types, model_params)
    self._create_model(train_dataset, test_dataset, model, transformers)<|MERGE_RESOLUTION|>--- conflicted
+++ resolved
@@ -75,13 +75,9 @@
                                   input_transformer_classes,
                                   output_transformer_classes, input_file, tasks, 
                                   protein_pdb_field=None, ligand_pdb_field=None,
-<<<<<<< HEAD
                                   user_specified_features=None,
                                   split_field=None,
                                   shard_size=100):
-=======
-                                  user_specified_features=None, shard_size=100):
->>>>>>> 7fa4cdce
     # Featurize input
     featurizers = compound_featurizers + complex_featurizers
 
@@ -93,10 +89,7 @@
                                 compound_featurizers=compound_featurizers,
                                 complex_featurizers=complex_featurizers,
                                 user_specified_features=user_specified_features,
-<<<<<<< HEAD
                                 split_field=split_field,
-=======
->>>>>>> 7fa4cdce
                                 verbose=True)
     
 
@@ -110,14 +103,7 @@
     train_samples, test_samples = samples.train_test_split(
         splittype, self.train_dir, self.test_dir)
 
-<<<<<<< HEAD
     use_user_specified_features = (user_specified_features is not None)
-=======
-    use_user_specified_features = False
-    if user_specified_features is not None:
-      use_user_specified_features = True
- 
->>>>>>> 7fa4cdce
     train_dataset = Dataset(data_dir=self.train_dir, samples=train_samples, 
                             featurizers=featurizers, tasks=tasks,
                             use_user_specified_features=use_user_specified_features)
@@ -125,7 +111,6 @@
                            featurizers=featurizers, tasks=tasks,
                            use_user_specified_features=use_user_specified_features)
 
-<<<<<<< HEAD
     # Initialize transformers
     input_transformers = []
     for transform_class in input_transformer_classes:
@@ -145,13 +130,6 @@
       transformer.transform(test_dataset)
 
     return train_dataset, test_dataset, input_transformers, output_transformers
-=======
-    # Transforming train/test data
-    train_dataset.transform(input_transforms, output_transforms)
-    test_dataset.transform(input_transforms, output_transforms)
-
-    return train_dataset, test_dataset
->>>>>>> 7fa4cdce
 
   def test_singletask_rf_ECFP_regression_API(self):
     """Test of singletask RF ECFP regression API."""
