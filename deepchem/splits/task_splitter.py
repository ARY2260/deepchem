"""
Contains an abstract base class that supports chemically aware data splits.
"""
__author__ = "Bharath Ramsundar"
__copyright__ = "Copyright 2016, Stanford University"
__license__ = "MIT"

import numpy as np
from deepchem.data import NumpyDataset
<<<<<<< HEAD
from deepchem.utils.data_utils import load_data
=======
>>>>>>> 8e551190
from deepchem.splits import Splitter


def merge_fold_datasets(fold_datasets):
  """Merges fold datasets together.

  Assumes that fold_datasets were outputted from k_fold_split. Specifically,
  assumes that each dataset contains the same datapoints, listed in the same
  ordering.
  """
  if not len(fold_datasets):
    return None

  # All datasets share features and identifiers by assumption.
  X = fold_datasets[0].X
  ids = fold_datasets[0].ids

  ys, ws = [], []
  for fold_dataset in fold_datasets:
    ys.append(fold_dataset.y)
    ws.append(fold_dataset.w)
  y = np.concatenate(ys, axis=1)
  w = np.concatenate(ws, axis=1)
  return NumpyDataset(X, y, w, ids)


class TaskSplitter(Splitter):
  """
  Provides a simple interface for splitting datasets task-wise.

  For some learning problems, the training and test datasets should
  have different tasks entirely. This is a different paradigm from the
  usual Splitter, which ensures that split datasets have different
  datapoints, not different tasks.
  """

  def __init__(self):
    "Creates Task Splitter object."
    pass

  def train_valid_test_split(self,
                             dataset,
                             frac_train=.8,
                             frac_valid=.1,
                             frac_test=.1):
    """Performs a train/valid/test split of the tasks for dataset.

    If split is uneven, spillover goes to test.

    Parameters
    ----------
    dataset: dc.data.Dataset
      Dataset to be split
    frac_train: float, optional
      Proportion of tasks to be put into train. Rounded to nearest int.
    frac_valid: float, optional
      Proportion of tasks to be put into valid. Rounded to nearest int.
    frac_test: float, optional
      Proportion of tasks to be put into test. Rounded to nearest int.
    """
    np.testing.assert_almost_equal(frac_train + frac_valid + frac_test, 1)
    n_tasks = len(dataset.get_task_names())
    n_train = int(np.round(frac_train * n_tasks))
    n_valid = int(np.round(frac_valid * n_tasks))

    X, y, w, ids = dataset.X, dataset.y, dataset.w, dataset.ids

    train_dataset = NumpyDataset(X, y[:, :n_train], w[:, :n_train], ids)
    valid_dataset = NumpyDataset(X, y[:, n_train:n_train + n_valid],
                                 w[:, n_train:n_train + n_valid], ids)
    test_dataset = NumpyDataset(X, y[:, n_train + n_valid:],
                                w[:, n_train + n_valid:], ids)
    return train_dataset, valid_dataset, test_dataset

  def k_fold_split(self, dataset, K):
    """Performs a K-fold split of the tasks for dataset.

    If split is uneven, spillover goes to last fold.

    Parameters
    ----------
    dataset: dc.data.Dataset
      Dataset to be split
    K: int
      Number of splits to be made
    """
    n_tasks = len(dataset.get_task_names())
    n_per_fold = int(np.round(n_tasks / float(K)))
    if K * n_per_fold != n_tasks:
      print("Assigning extra tasks to last fold due to uneven split")

    X, y, w, ids = dataset.X, dataset.y, dataset.w, dataset.ids

    fold_datasets = []
    for fold in range(K):
      if fold != K - 1:
        fold_tasks = range(fold * n_per_fold, (fold + 1) * n_per_fold)
      else:
        fold_tasks = range(fold * n_per_fold, n_tasks)
      if len(w.shape) == 1:
        w_tasks = w
      elif w.shape[1] == 1:
        w_tasks = w[:, 0]
      else:
        w_tasks = w[:, fold_tasks]
      fold_datasets.append(NumpyDataset(X, y[:, fold_tasks], w_tasks, ids))
    return fold_datasets<|MERGE_RESOLUTION|>--- conflicted
+++ resolved
@@ -1,16 +1,8 @@
 """
 Contains an abstract base class that supports chemically aware data splits.
 """
-__author__ = "Bharath Ramsundar"
-__copyright__ = "Copyright 2016, Stanford University"
-__license__ = "MIT"
-
 import numpy as np
 from deepchem.data import NumpyDataset
-<<<<<<< HEAD
-from deepchem.utils.data_utils import load_data
-=======
->>>>>>> 8e551190
 from deepchem.splits import Splitter
 
 
